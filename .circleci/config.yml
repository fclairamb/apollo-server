--- conflicted
+++ resolved
@@ -306,10 +306,7 @@
               exit 1
             fi
 
-<<<<<<< HEAD
-=======
             # Load our variables what we set earlier (e.g. DIST_TAG).
->>>>>>> 90ff35cf
             source ~/scripts/apollo-setup-publish-env
 
             echo "Fake publishing to npm under the $DIST_TAG tag."
@@ -343,11 +340,7 @@
                   "type": "section",
                   "text": {
                     "type": "mrkdwn",
-<<<<<<< HEAD
-                    "text": ":wave:  *Approval needed to publish the following to the \`$DIST_TAG\` tag*:\n\n> ⚠️🚧 This is not real *yet*.\n\n*Packages:*\n\n$markdown_to_publish\n\n*<$workflow_url|Visit the build and click the _Confirmation_ job to approve it!>*"
-=======
                     "text": ":wave:  *Approval needed to publish the following to the \`$DIST_TAG\` tag*:\n\n*Packages:*\n\n$markdown_to_publish\n\n*<$workflow_url|Visit the build and click the _Confirmation_ job to approve it!>*"
->>>>>>> 90ff35cf
                   }
                 }
               ]
@@ -372,11 +365,7 @@
                   "type": "section",
                   "text": {
                     "type": "mrkdwn",
-<<<<<<< HEAD
-                    "text": ":boom: *Failure during _PRE_-publishing!* :boom:\n\n<$CIRCLE_BUILD_URL|See the build details for more information!>"
-=======
                     "text": ":boom: *Failure during _PRE_-publishing dry-run!* :boom:\n\n<$CIRCLE_BUILD_URL|See the build details for more information!>"
->>>>>>> 90ff35cf
                   }
                 }
               ]
@@ -390,31 +379,6 @@
       - attach_workspace:
           # 'working_directory' is '~/project', so this should be $HOME.
           at: ..
-<<<<<<< HEAD
-      # XXX: This step will go away.
-      - run:
-          name: Write Verdaccio config for dummy server w/ proxy
-          command: |
-            mkdir -p ~/.config/verdaccio/
-            cat \<<'EOF' > ~/.config/verdaccio/config.yaml
-            storage: ./storage
-            uplinks:
-              npmjs:
-                url: https://registry.npmjs.org/
-            publish:
-              allow_offline: false
-            packages:
-              '**':
-                access: $all
-                publish: $all
-                proxy: npmjs
-            logs:
-              - {type: stdout, format: pretty, level: http}
-            EOF
-      # XXX: This step will go away.
-      - install_and_start_verdaccio
-=======
->>>>>>> 90ff35cf
       - run:
           name: Publish
           command: |
@@ -422,17 +386,11 @@
             set -euo pipefail
 
             # If this doesn't exist, we won't have what we need to proceed.
-<<<<<<< HEAD
-                  if [ ! -x ~/scripts/apollo-setup-publish-env ]; then
-=======
             if [ ! -x ~/scripts/apollo-setup-publish-env ]; then
->>>>>>> 90ff35cf
               echo "~/scripts/apollo-setup-publish-env is not executable."
               exit 1
             fi
 
-<<<<<<< HEAD
-=======
             # Fail if we don't have the right credentials to actually publish.
             if [ -z "$NPM_TOKEN" ]; then
               echo 'ERROR! $NPM_TOKEN is not set.'
@@ -440,19 +398,12 @@
             fi
 
             # Load our variables what we set earlier (e.g. DIST_TAG).
->>>>>>> 90ff35cf
             source ~/scripts/apollo-setup-publish-env
 
             echo "Publishing to npm under the $DIST_TAG tag."
 
-<<<<<<< HEAD
-            # XXX: The --registry flag will go away.
-            npx lerna publish --registry=http://localhost:4873 \
-              --dist-tag="$DIST_TAG" from-git --yes
-=======
             # Do the real, actual publish to npm.
             npx lerna publish --dist-tag="$DIST_TAG" from-git --yes
->>>>>>> 90ff35cf
 
             if [ -z "$SLACK_WEBHOOK_URL" ]; then
               echo 'Cannot post to Slack because $SLACK_WEBHOOK_URL is not set.'
@@ -467,11 +418,7 @@
                   "type": "section",
                   "text": {
                     "type": "mrkdwn",
-<<<<<<< HEAD
-                    "text": ":npm:  *The following packages have been published to the \`$DIST_TAG\` tag*\n\n> ⚠️🚧 This is not real *yet*.\n\n*Packages:*\n\n$MARKDOWN_VERSIONS"
-=======
                     "text": ":npm:  *The following packages have been published to the \`$DIST_TAG\` tag*\n\n*Packages:*\n\n$MARKDOWN_VERSIONS"
->>>>>>> 90ff35cf
                   }
                 }
               ]
@@ -503,12 +450,6 @@
             }
             EOM
           when: on_fail
-<<<<<<< HEAD
-      - store_artifacts:
-          path: ~/.config/verdaccio/storage/
-          destination: published
-=======
->>>>>>> 90ff35cf
 
 # XXX We used to use this filter to only run a "Docs" job on docs branches.
 #     Now we use it to disable all jobs. It's unclear if there's a simpler way
